--- conflicted
+++ resolved
@@ -154,7 +154,6 @@
     @test !(s1 === s2)
 end
 
-<<<<<<< HEAD
 @testitem "If with constants: true" begin
     x = BoolVal(true)
     y = BoolVal(false)
@@ -201,7 +200,8 @@
     y = BoolVar("y")
     a = If(x, y, Not(y))
     @test "$a" == "(ite x y (not y))"
-=======
+end
+
 @testitem "Iff with symbolic booleans" begin
     x = BoolVar("x")
     y = BoolVar("y")
@@ -214,5 +214,4 @@
     y = BoolVal(false)
     a = Iff(x, y)
     @test "$a" == "(= true false)"
->>>>>>> c623374d
 end