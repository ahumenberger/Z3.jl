module Z3

include("libz3.jl")
using .Libz3
import Base: ==, isless
export init_ctx, clear_ctx, Sort, DeclareSort, BoolSort, IntSort, BitVecSort, Float16Sort, Float32Sort, Float64Sort,
BoolVal, IntVal, BitVecVal, Float32Val, Float64Val,
<<<<<<< HEAD
Const, IntVar, BoolVar, FP, FuncDecl, And, Or, Not, Exists, If, Sort,
=======
Const, IntVar, BoolVar, FP, FuncDecl, And, Or, Not, Iff, Exists, Sort,
>>>>>>> c623374d
Context, Solver, del_solver, add, push, pop, check, CheckResult, model, assertions

#---------#
# Context #
#---------#

mutable struct Context
    ctx::Z3_context
    finalized::Bool
    lock::ReentrantLock
    function Context(ctx::Z3_context, finalized=false, lock=ReentrantLock())
        c = new(ctx, false, ReentrantLock())
        finalizer(finalize_ctx, c)
    end
end

function finalize_ctx(c)
    if islocked(c.lock) || !trylock(c.lock)
        finalizer(finalize_ctx, c)
        return nothing
    end
    try
        c.finalized = true
        Z3_del_context(c.ctx)
    finally
        unlock(c.lock)
    end
end

function Context()
    cfg = Z3_mk_config()
    ctx = Z3_mk_context_rc(cfg)
    Z3_del_config(cfg)
    Z3_enable_concurrent_dec_ref(ctx)
    c = Context(ctx)
    return c
end

ref(c::Context) = c.ctx

# Global Z3 context
const _main_ctx::Ref{Union{Context,Nothing}} = Ref{Union{Context,Nothing}}(nothing)

function main_ctx()
    global _main_ctx
    if isnothing(_main_ctx[])
        _main_ctx[] = Context()
    end
    return _main_ctx[]
end

function _get_ctx(ctx::Union{Context,Nothing})
    if isnothing(ctx)
        return main_ctx()
    else
        return ctx
    end
end

#-----#
# AST #
#-----#

abstract type AST end

Base.show(io::IO, x::AST) = print(io, unsafe_string(Z3_ast_to_string(ctx_ref(x), as_ast(x))))

#-------#
# Sorts #
#-------#

mutable struct Sort <: AST
    ctx::Context
    ast::Z3_sort
    function Sort(ctx::Context, ast::Z3_sort)
        s = new(ctx, ast)
        Z3_inc_ref(ctx_ref(s), s.ast)
        finalizer(finalize_sort, s)
    end
end

function finalize_sort(s)
    if !s.ctx.finalized
        if islocked(s.ctx.lock) || !trylock(s.ctx.lock)
            finalizer(finalize_sort, s)
            return nothing
        end
        try
            Z3_dec_ref(s.ctx.ctx, s.ast)
        finally
            unlock(s.ctx.lock)
        end
    end
end

as_ast(s::Sort) = Z3_sort_to_ast(ctx_ref(s), s.ast)
ctx_ref(s::Sort) = ref(s.ctx)

function DeclareSort(name::Union{String,Int}, ctx=nothing)
    ctx = _get_ctx(ctx)
    sym = to_symbol(name, ctx)
    sort = Z3_mk_uninterpreted_sort(ref(ctx), sym)
    return Sort(ctx, sort)
end

function BoolSort(ctx=nothing)
    ctx = _get_ctx(ctx)
    Sort(ctx, Z3_mk_bool_sort(ref(ctx)))
end

function IntSort(ctx=nothing)
    ctx = _get_ctx(ctx)
    Sort(ctx, Z3_mk_int_sort(ref(ctx)))
end

function BitVecSort(sz::Int, ctx=nothing)
    ctx = _get_ctx(ctx)
    Sort(ctx, Z3_mk_bv_sort(ref(ctx), sz))
end

function Float16Sort(ctx=nothing)
    ctx = _get_ctx(ctx)
    Sort(ctx, Z3_mk_fpa_sort_16(ref(ctx)))
end

function Float32Sort(ctx=nothing)
    ctx = _get_ctx(ctx)
    Sort(ctx, Z3_mk_fpa_sort_32(ref(ctx)))
end

function Float64Sort(ctx=nothing)
    ctx = _get_ctx(ctx)
    Sort(ctx, Z3_mk_fpa_sort_64(ref(ctx)))
end

#--------------#
# Declarations #
#--------------#
mutable struct FuncDecl <: AST
    ctx::Context
    decl::Z3_func_decl
    function FuncDecl(ctx::Context, decl::Z3_func_decl)
        f = new(ctx, decl)
        Z3_inc_ref(ctx_ref(f), f.decl)
        finalizer(finalize_func_decl, f)
    end
end

function finalize_func_decl(f)
    if !f.ctx.finalized
        if islocked(f.ctx.lock) || !trylock(f.ctx.lock)
            finalizer(finalize_func_decl, f)
            return nothing
        end
        try
            Z3_dec_ref(f.ctx.ctx, f.decl)
        finally
            unlock(f.ctx.lock)
        end
    end
end

as_ast(f::FuncDecl) = Z3_func_decl_to_ast(ctx_ref(f), f.decl)
ctx_ref(f::FuncDecl) = ref(f.ctx)

function FuncDecl(name::String, domain::Vector{Sort}, range::Sort, ctx=nothing)
    ctx = _get_ctx(ctx)
    decl = Z3_mk_func_decl(ref(ctx), to_symbol(name, ctx), length(domain), map(s -> s.ast, domain), range.ast)
    return FuncDecl(ctx, decl)
end

function (f::FuncDecl)(fargs)
    return Expr(f.ctx, Z3_mk_app(ctx_ref(f), f.decl, length(fargs), map(e -> as_ast(e), fargs)))
end

#-------------#
# Expressions #
#-------------#

mutable struct Expr <: AST
    ctx::Context
    expr::Z3_ast
    function Expr(ctx::Context, expr::Z3_ast)
        e = new(ctx, expr)
        Z3_inc_ref(ctx_ref(e), e.expr)
        finalizer(finalize_expr, e)
    end
end

function finalize_expr(e)
    if !e.ctx.finalized
        if islocked(e.ctx.lock) || !trylock(e.ctx.lock)
            finalizer(finalize_expr, e)
            return nothing
        end
        try
            Z3_dec_ref(e.ctx.ctx, e.expr)
        finally
            unlock(e.ctx.lock)
        end
    end
end

as_ast(e::Expr) = e.expr
ctx_ref(e::Expr) = ref(e.ctx)

function BoolVal(b::Bool, ctx=nothing)
    ctx = _get_ctx(ctx)
    Expr(ctx, b ? Z3_mk_true(ref(ctx)) : Z3_mk_false(ref(ctx)))
end

function IntVal(n::Integer, ctx=nothing)
    ctx = _get_ctx(ctx)
    Expr(ctx, Z3_mk_numeral(ref(ctx), string(n), IntSort(ctx).ast))
end

function BitVecVal(v::Integer, sz::Int, ctx=nothing)
    ctx = _get_ctx(ctx)
    Expr(ctx, Z3_mk_numeral(ref(ctx), string(v), BitVecSort(sz, ctx).ast))
end

function Float32Val(v::Float32, ctx=nothing)
    ctx = _get_ctx(ctx)
    Expr(ctx, Z3_mk_fpa_numeral_float(ref(ctx), v, Float32Sort(ctx).ast))
end

function Float64Val(v::Float64, ctx=nothing)
    ctx = _get_ctx(ctx)
    Expr(ctx, Z3_mk_fpa_numeral_double(ref(ctx), v, Float64Sort(ctx).ast))
end

function FP(name::String, fpsort::Sort)
    Expr(fpsort.ctx, Z3_mk_const(ctx_ref(fpsort), to_symbol(name, fpsort.ctx), fpsort.ast))
end

(==)(a::Expr, b::Expr) = Expr(a.ctx, Z3_mk_eq(ctx_ref(a), as_ast(a), as_ast(b)))
Base.isless(a::Expr, b::Expr) = Expr(a.ctx, Z3_mk_lt(ctx_ref(a), as_ast(a), as_ast(b)))

function IntVar(name::String, ctx=nothing)
    ctx = _get_ctx(ctx)
    return Expr(ctx, Z3_mk_const(ref(ctx), to_symbol(name, ctx), IntSort(ctx).ast))
end

function BoolVar(name::String, ctx=nothing)
    ctx = _get_ctx(ctx)
    return Expr(ctx, Z3_mk_const(ref(ctx), to_symbol(name, ctx), BoolSort(ctx).ast))
end

function Const(name::String, sort::Sort)
    return Expr(sort.ctx, Z3_mk_const(ctx_ref(sort), to_symbol(name, sort.ctx), sort.ast))
end

function And(args::Vector{Expr})
    ctx = args[1].ctx
    return Expr(ctx, Z3_mk_and(ref(ctx), length(args), map(e -> as_ast(e), args)))
end

function Or(args::Vector{Expr})
    ctx = args[1].ctx
    return Expr(ctx, Z3_mk_or(ref(ctx), length(args), map(e -> as_ast(e), args)))
end

function Not(a::Expr)
    ctx = a.ctx
    return Expr(ctx, Z3_mk_not(ref(ctx), as_ast(a)))
end

function Exists(vars::Vector{Expr}, body::Expr)
    ctx = body.ctx
    return Expr(ctx, Z3_mk_exists_const(ref(ctx), 0, length(vars), map(e -> as_ast(e), vars), 0, [], as_ast(body)))
end

<<<<<<< HEAD
function If(cond::Expr, then_branch::Expr, else_branch::Expr)
    ctx = cond.ctx
    return Expr(ctx, Z3_mk_ite(ref(ctx), as_ast(cond), as_ast(then_branch), as_ast(else_branch)))
=======
function Iff(t1::Expr, t2::Expr)
    ctx = t1.ctx
    return Expr(ctx, Z3_mk_iff(ref(ctx), as_ast(t1), as_ast(t2)))
>>>>>>> c623374d
end

#--------#
# Solver #
#--------#

mutable struct Solver
    ctx::Context
    solver::Z3_solver
    function Solver(ctx::Context, solver::Z3_solver)
        s = new(ctx, solver)
        Z3_solver_inc_ref(ctx_ref(s), s.solver)
        finalizer(finalize_solver, s)
    end
end

function finalize_solver(s)
    if !s.ctx.finalized
        if islocked(s.ctx.lock) || !trylock(s.ctx.lock)
            finalizer(finalize_solver, s)
            return nothing
        end
        try
            Z3_solver_dec_ref(s.ctx.ctx, s.solver)
        finally
            unlock(s.ctx.lock)
        end
    end
end

ctx_ref(s::Solver) = ref(s.ctx)

function Solver(ctx=nothing)
    ctx = _get_ctx(ctx)
    s = Solver(ctx, Z3_mk_solver(ref(ctx)))
end

function add(s::Solver, e::Expr)
    Z3_solver_assert(ref(s.ctx), s.solver, as_ast(e))
end

function push(s::Solver)
    Z3_solver_push(ref(s.ctx), s.solver)
end

function pop(s::Solver, n=1)
    Z3_solver_pop(ref(s.ctx), s.solver, n)
end

mutable struct Model
    ctx::Context
    model::Z3_model

    function Model(ctx::Context, model::Z3_model)
        m = new(ctx, model)
        Z3_model_inc_ref(ctx_ref(m), m.model)
        finalizer(finalize_model, m)
    end
end

function finalize_model(m)
    if !m.ctx.finalized
        if islocked(m.ctx.lock) || !trylock(m.ctx.lock)
            finalizer(finalize_model, m)
            return nothing
        end
        try
            Z3_model_dec_ref(m.ctx.ctx, m.model)
        finally
            unlock(m.ctx.lock)
        end
    end
end

model(s::Solver) = Model(s.ctx, Z3_solver_get_model(ctx_ref(s), s.solver))
ctx_ref(m::Model) = ref(m.ctx)

function Base.show(io::IO, m::Model)
    print(io, unsafe_string(Z3_model_to_string(ctx_ref(m), m.model)))
end

struct CheckResult
    result::Z3_lbool
end

CheckResult(r::Symbol) = r == :sat ? CheckResult(Z3_L_TRUE) : r == :unsat ? CheckResult(Z3_L_FALSE) : CheckResult(Z3_L_UNDEF)

function Base.show(io::IO, r::CheckResult)
    print(io, r.result == Z3_L_TRUE ? "sat" : r.result == Z3_L_FALSE ? "unsat" : "unknown")
end

check(s::Solver) = CheckResult(Z3_solver_check(ref(s.ctx), s.solver))

assertions(s::Solver) = unsafe_string(Z3_ast_vector_to_string(ref(s.ctx), Z3_solver_get_assertions(ref(s.ctx), s.solver)))

#--------#
# Others #
#--------#

function to_symbol(s::Union{String,Int}, ctx=nothing)
    c = ref(_get_ctx(ctx))
    _sym(s::String) = Z3_mk_string_symbol(c, s)
    _sym(s::Int) = Z3_mk_int_symbol(c, s)
    return _sym(s)
end

end
<|MERGE_RESOLUTION|>--- conflicted
+++ resolved
@@ -5,11 +5,8 @@
 import Base: ==, isless
 export init_ctx, clear_ctx, Sort, DeclareSort, BoolSort, IntSort, BitVecSort, Float16Sort, Float32Sort, Float64Sort,
 BoolVal, IntVal, BitVecVal, Float32Val, Float64Val,
-<<<<<<< HEAD
 Const, IntVar, BoolVar, FP, FuncDecl, And, Or, Not, Exists, If, Sort,
-=======
-Const, IntVar, BoolVar, FP, FuncDecl, And, Or, Not, Iff, Exists, Sort,
->>>>>>> c623374d
+Const, IntVar, BoolVar, FP, FuncDecl, And, Or, Not, If, Iff, Exists, Sort,
 Context, Solver, del_solver, add, push, pop, check, CheckResult, model, assertions
 
 #---------#
@@ -282,15 +279,14 @@
     return Expr(ctx, Z3_mk_exists_const(ref(ctx), 0, length(vars), map(e -> as_ast(e), vars), 0, [], as_ast(body)))
 end
 
-<<<<<<< HEAD
 function If(cond::Expr, then_branch::Expr, else_branch::Expr)
     ctx = cond.ctx
     return Expr(ctx, Z3_mk_ite(ref(ctx), as_ast(cond), as_ast(then_branch), as_ast(else_branch)))
-=======
+end
+
 function Iff(t1::Expr, t2::Expr)
     ctx = t1.ctx
     return Expr(ctx, Z3_mk_iff(ref(ctx), as_ast(t1), as_ast(t2)))
->>>>>>> c623374d
 end
 
 #--------#
